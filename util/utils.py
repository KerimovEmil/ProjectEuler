--- conflicted
+++ resolved
@@ -1,14 +1,9 @@
 import numpy as np
 import time
 from itertools import accumulate
-<<<<<<< HEAD
-from functools import lru_cache
-from math import gcd
-=======
 from functools import lru_cache, reduce
 from math import gcd
 from typing import List, Union, Dict, Generator, Optional
->>>>>>> 4664b099
 
 
 class Hungarian:
@@ -436,23 +431,6 @@
     return ans
 
 
-def basic_falling_factorial(high, low):
-    """Returns the high! / low! """
-    if low == high:
-        return 1
-    if high < low:
-        return 0
-    i = low + 1
-    ans = 1
-    while i <= high:
-        ans *= i
-        i += 1
-    return ans
-
-def lcm(x, y):
-    return x * y // gcd(x, y)
-
-
 class Matrix:
     def __init__(self, entries):
         self.entries = entries
@@ -608,6 +586,34 @@
         return self.factorial_mod[n]
 
 
+class ChineseRemainderTheorem:
+    """
+    Solve x = a_i (mod n_i) where n_i are coprime.
+    """
+
+    def solve(self, a_list, n_list):
+        a = a_list[0]
+        m = n_list[0]
+        for i in range(1, len(n_list)):
+            n = n_list[i]
+            b = a_list[i]
+            q = m * n
+            (x, y) = self.__extended_gcd(m, n)
+            root = (a + (b - a) * x * m) % q
+            a, m = root, q
+        return a
+
+    def __extended_gcd(self, a, b):
+        (x, y) = (0, 1)
+        (last_x, last_y) = (1, 0)
+        while b != 0:
+            (q, r) = divmod(a, b)
+            (a, b) = (b, r)
+            (x, last_x) = (last_x - q * x, x)
+            (y, last_y) = (last_y - q * y, y)
+        return (last_x, last_y)
+
+
 def sieve(n):
     """Return all primes <= n."""
     np1 = n + 1
@@ -640,11 +646,6 @@
         if str_num.count(str(i)) != 1:
             return False
     return True
-
-
-def is_palindrome(n: int) -> bool:
-    ls = list(str(n))
-    return ls == ls[::-1]
 
 
 def new_mod(str_a, m):  # todo: test for bugs
@@ -880,11 +881,11 @@
     return int(output)
 
 
-<<<<<<< HEAD
 def is_coprime(a, b):
     """Returns True if a and b are co-prime, False otherwise"""
     return gcd(a,b) == 1
-=======
+
+
 @lru_cache(maxsize=None)
 def sum_phi(n):
     """Returns sum_{i=1 to n} phi(i) where phi is the euler totient function"""
@@ -1104,5 +1105,4 @@
     while x != 1:
         x = (x*10) % k
         d += 1
-    return d
->>>>>>> 4664b099
+    return d