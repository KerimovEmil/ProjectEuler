--- conflicted
+++ resolved
@@ -812,19 +812,6 @@
     return list(accumulate(ls))
 
 
-<<<<<<< HEAD
-def farey(n, descending=False):
-    """Print the n'th Farey sequence. Allow for either ascending or descending."""
-    a, b, c, d = 0, 1, 1, n
-    if descending:
-        a, c = 1, n - 1
-    ls_farey = [(a, b)]
-    while (c <= n and not descending) or (a > 0 and descending):
-        k = int((n + b) / d)
-        a, b, c, d = c, d, k * c - a, k * d - b
-        ls_farey.append((a, b))
-    return ls_farey
-=======
 def generate_ascending_sub_sequence(options, num):
     """
 
@@ -857,4 +844,15 @@
         for idx, j in enumerate(options):
             for k in generate_ascending_sub_sequence(options[idx:], num - 1):
                 yield (j, *k)
->>>>>>> 2dae455d
+
+def farey(n, descending=False):
+    """Print the n'th Farey sequence. Allow for either ascending or descending."""
+    a, b, c, d = 0, 1, 1, n
+    if descending:
+        a, c = 1, n - 1
+    ls_farey = [(a, b)]
+    while (c <= n and not descending) or (a > 0 and descending):
+        k = int((n + b) / d)
+        a, b, c, d = c, d, k * c - a, k * d - b
+        ls_farey.append((a, b))
+    return ls_farey