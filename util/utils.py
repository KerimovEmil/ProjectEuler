import numpy as np
import time
from itertools import accumulate
from functools import lru_cache


class Hungarian:
    """
    Implementation of the Hungarian (Munkres) Algorithm using np.
    Usage:
        hungarian = Hungarian(cost_matrix)
        hungarian.calculate()
    or
        hungarian = Hungarian()
        hungarian.calculate(cost_matrix)
    Handle Profit matrix:
        hungarian = Hungarian(profit_matrix, is_profit_matrix=True)
    or
        cost_matrix = Hungarian.make_cost_matrix(profit_matrix)
    The matrix will be automatically padded if it is not square.
    For that numpy's resize function is used, which automatically adds 0's to any row/column that is added
    Get results and total potential after calculation:
        hungarian.get_results()
        hungarian.get_total_potential()

        Implementation of the Hungarian (Munkres) Algorithm using Python and NumPy
        References:
            http://www.ams.jhu.edu/~castello/362/Handouts/hungarian.pdf
            http://weber.ucsd.edu/~vcrawfor/hungar.pdf
            http://en.wikipedia.org/wiki/Hungarian_algorithm
            http://www.public.iastate.edu/~ddoty/HungarianAlgorithm.html
            http://www.clapper.org/software/python/munkres/

        # Module Information.
        __version__ = "1.1.1"
        __author__ = "Thom Dedecko"
        __url__ = "http://github.com/tdedecko/hungarian-algorithm"
        __copyright__ = "(c) 2010 Thom Dedecko"
        __license__ = "MIT License"
            """

    def __init__(self, input_matrix=None, is_profit_matrix=False):
        """
        input_matrix is a List of Lists.
        input_matrix is assumed to be a cost matrix unless is_profit_matrix is True.
        """
        if input_matrix is not None:
            # Save input
            my_matrix = np.array(input_matrix)
            self._input_matrix = np.array(input_matrix)
            self._maxColumn = my_matrix.shape[1]
            self._maxRow = my_matrix.shape[0]

            # Adds 0s if any columns/rows are added. Otherwise stays unaltered
            matrix_size = max(self._maxColumn, self._maxRow)
            my_matrix.resize(matrix_size, matrix_size)

            # Convert matrix to profit matrix if necessary
            if is_profit_matrix:
                my_matrix = self.make_cost_matrix(my_matrix)

            self._cost_matrix = my_matrix
            self._size = len(my_matrix)
            self._shape = my_matrix.shape

            # Results from algorithm.
            self._results = []
            self._totalPotential = 0
        else:
            self._cost_matrix = None

    def get_results(self):
        """Get results after calculation."""
        return self._results

    def get_total_potential(self):
        """Returns expected value after calculation."""
        return self._totalPotential

    def calculate(self, input_matrix=None, is_profit_matrix=False):
        """
        Implementation of the Hungarian (Munkres) Algorithm.
        input_matrix is a List of Lists.
        input_matrix is assumed to be a cost matrix unless is_profit_matrix is True.
        """
        # Handle invalid and new matrix inputs.
        if input_matrix is None and self._cost_matrix is None:
            raise TypeError("Invalid input")
        elif input_matrix is not None:
            self.__init__(input_matrix, is_profit_matrix)

        result_matrix = self._cost_matrix.copy()

        # Step 1: Subtract row mins from each row.
        for index, row in enumerate(result_matrix):
            result_matrix[index] -= row.min()

        # Step 2: Subtract column mins from each column.
        for index, column in enumerate(result_matrix.T):
            result_matrix[:, index] -= column.min()

        # Step 3: Use minimum number of lines to cover all zeros in the matrix.
        # If the total covered rows+columns is not equal to the matrix size then adjust matrix and repeat.
        total_covered = 0
        while total_covered < self._size:
            # Find minimum number of lines to cover all zeros in the matrix and find total covered rows and columns.
            cover_zeros = CoverZeros(result_matrix)
            covered_rows = cover_zeros.get_covered_rows()
            covered_columns = cover_zeros.get_covered_columns()
            total_covered = len(covered_rows) + len(covered_columns)

            # if the total covered rows+columns is not equal to the matrix size then adjust it by min uncovered num (m).
            if total_covered < self._size:
                result_matrix = self._adjust_matrix_by_min_uncovered_num(result_matrix, covered_rows, covered_columns)

        # Step 4: Starting with the top row, work your way downwards as you make assignments.
        # Find single zeros in rows or columns.
        # Add them to final result and remove them and their associated row/column from the matrix.
        expected_results = min(self._maxColumn, self._maxRow)
        zero_locations = (result_matrix == 0)
        while len(self._results) != expected_results:

            # If number of zeros in the matrix is zero before finding all the results then an error has occurred.
            if not zero_locations.any():
                raise TypeError("Unable to find results. Algorithm has failed.")

            # Find results and mark rows and columns for deletion
            matched_rows, matched_columns = self.__find_matches(zero_locations)

            # Make arbitrary selection
            total_matched = len(matched_rows) + len(matched_columns)
            if total_matched == 0:
                matched_rows, matched_columns = self.select_arbitrary_match(zero_locations)

            # Delete rows and columns
            for row in matched_rows:
                zero_locations[row] = False
            for column in matched_columns:
                zero_locations[:, column] = False

            # Save Results
            self.__set_results(zip(matched_rows, matched_columns))

        # Calculate total potential
        value = 0
        for row, column in self._results:
            value += self._input_matrix[row, column]
        self._totalPotential = value

    @staticmethod
    def make_cost_matrix(profit_matrix):
        """
        Converts a profit matrix into a cost matrix.
        Expects NumPy objects as input.
        """
        # subtract profit matrix from a matrix made of the max value of the profit matrix
        matrix_shape = profit_matrix.shape
        offset_matrix = np.ones(matrix_shape) * profit_matrix.max()
        cost_matrix = offset_matrix - profit_matrix
        return cost_matrix

    def _adjust_matrix_by_min_uncovered_num(self, result_matrix, covered_rows, covered_columns):
        """Subtract m from every uncovered number and add m to every element covered with two lines."""
        # Calculate minimum uncovered number (m)
        elements = []
        for row_index, row in enumerate(result_matrix):
            if row_index not in covered_rows:
                for index, element in enumerate(row):
                    if index not in covered_columns:
                        elements.append(element)
        min_uncovered_num = min(elements)

        # Add m to every covered element
        adjusted_matrix = result_matrix
        for row in covered_rows:
            adjusted_matrix[row] += min_uncovered_num
        for column in covered_columns:
            adjusted_matrix[:, column] += min_uncovered_num

        # Subtract m from every element
        m_matrix = np.ones(self._shape) * min_uncovered_num
        adjusted_matrix -= m_matrix

        return adjusted_matrix

    def __find_matches(self, zero_locations):
        """Returns rows and columns with matches in them."""
        marked_rows = np.array([], dtype=int)
        marked_columns = np.array([], dtype=int)

        # Mark rows and columns with matches
        # Iterate over rows
        for index, row in enumerate(zero_locations):
            row_index = np.array([index])
            if np.sum(row) == 1:
                column_index, = np.where(row)
                marked_rows, marked_columns = self.__mark_rows_and_columns(marked_rows, marked_columns, row_index,
                                                                           column_index)

        # Iterate over columns
        for index, column in enumerate(zero_locations.T):
            column_index = np.array([index])
            if np.sum(column) == 1:
                row_index, = np.where(column)
                marked_rows, marked_columns = self.__mark_rows_and_columns(marked_rows, marked_columns, row_index,
                                                                           column_index)

        return marked_rows, marked_columns

    @staticmethod
    def __mark_rows_and_columns(marked_rows, marked_columns, row_index, column_index):
        """Check if column or row is marked. If not marked then mark it."""
        new_marked_rows = marked_rows
        new_marked_columns = marked_columns
        if not (marked_rows == row_index).any() and not (marked_columns == column_index).any():
            new_marked_rows = np.insert(marked_rows, len(marked_rows), row_index)
            new_marked_columns = np.insert(marked_columns, len(marked_columns), column_index)
        return new_marked_rows, new_marked_columns

    @staticmethod
    def select_arbitrary_match(zero_locations):
        """Selects row column combination with minimum number of zeros in it."""
        # Count number of zeros in row and column combinations
        rows, columns = np.where(zero_locations)
        zero_count = []
        for index, row in enumerate(rows):
            total_zeros = np.sum(zero_locations[row]) + np.sum(zero_locations[:, columns[index]])
            zero_count.append(total_zeros)

        # Get the row column combination with the minimum number of zeros.
        indices = zero_count.index(min(zero_count))
        row = np.array([rows[indices]])
        column = np.array([columns[indices]])

        return row, column

    def __set_results(self, result_lists):
        """Set results during calculation."""
        # Check if results values are out of bound from input matrix (because of matrix being padded).
        # Add results to results list.
        for result in result_lists:
            row, column = result
            if row < self._maxRow and column < self._maxColumn:
                new_result = (int(row), int(column))
                self._results.append(new_result)


class CoverZeros:
    """
    Use minimum number of lines to cover all zeros in the matrix.
    Algorithm based on: http://weber.ucsd.edu/~vcrawfor/hungar.pdf
    """

    def __init__(self, matrix):
        """
        Input a matrix and save it as a boolean matrix to designate zero locations.
        Run calculation procedure to generate results.
        """
        # Find zeros in matrix
        self._zero_locations = (matrix == 0)
        self._shape = matrix.shape

        # Choices starts without any choices made.
        self._choices = np.zeros(self._shape, dtype=bool)

        self._marked_rows = []
        self._marked_columns = []

        # marks rows and columns
        self.__calculate()

        # Draw lines through all unmarked rows and all marked columns.
        self._covered_rows = list(set(range(self._shape[0])) - set(self._marked_rows))
        self._covered_columns = self._marked_columns

    def get_covered_rows(self):
        """Return list of covered rows."""
        return self._covered_rows

    def get_covered_columns(self):
        """Return list of covered columns."""
        return self._covered_columns

    def __calculate(self):
        """
        Calculates minimum number of lines necessary to cover all zeros in a matrix.
        Algorithm based on: http://weber.ucsd.edu/~vcrawfor/hungar.pdf
        """
        while True:
            # Erase all marks.
            self._marked_rows = []
            self._marked_columns = []

            # Mark all rows in which no choice has been made.
            for index, row in enumerate(self._choices):
                if not row.any():
                    self._marked_rows.append(index)

            # If no marked rows then finish.
            if not self._marked_rows:
                return True

            # Mark all columns not already marked which have zeros in marked rows.
            num_marked_columns = self.__mark_new_columns_with_zeros_in_marked_rows()

            # If no new marked columns then finish.
            if num_marked_columns == 0:
                return True

            # While there is some choice in every marked column.
            while self.__choice_in_all_marked_columns():
                # Some Choice in every marked column.

                # Mark all rows not already marked which have choices in marked columns.
                num_marked_rows = self.__mark_new_rows_with_choices_in_marked_columns()

                # If no new marks then Finish.
                if num_marked_rows == 0:
                    return True

                # Mark all columns not already marked which have zeros in marked rows.
                num_marked_columns = self.__mark_new_columns_with_zeros_in_marked_rows()

                # If no new marked columns then finish.
                if num_marked_columns == 0:
                    return True

            # No choice in one or more marked columns.
            # Find a marked column that does not have a choice.
            choice_column_index = self.__find_marked_column_without_choice()

            while choice_column_index is not None:
                # Find a zero in the column indexed that does not have a row with a choice.
                choice_row_index = self.__find_row_without_choice(choice_column_index)

                # Check if an available row was found.
                new_choice_column_index = None
                if choice_row_index is None:
                    # Find a good row to accomodate swap. Find its column pair.
                    choice_row_index, new_choice_column_index = \
                        self.__find_best_choice_row_and_new_column(choice_column_index)

                    # Delete old choice.
                    self._choices[choice_row_index, new_choice_column_index] = False

                # Set zero to choice.
                self._choices[choice_row_index, choice_column_index] = True

                # Loop again if choice is added to a row with a choice already in it.
                choice_column_index = new_choice_column_index

    def __mark_new_columns_with_zeros_in_marked_rows(self):
        """Mark all columns not already marked which have zeros in marked rows."""
        num_marked_columns = 0
        for index, column in enumerate(self._zero_locations.T):
            if index not in self._marked_columns:
                if column.any():
                    row_indices, = np.where(column)
                    zeros_in_marked_rows = (set(self._marked_rows) & set(row_indices)) != set([])
                    if zeros_in_marked_rows:
                        self._marked_columns.append(index)
                        num_marked_columns += 1
        return num_marked_columns

    def __mark_new_rows_with_choices_in_marked_columns(self):
        """Mark all rows not already marked which have choices in marked columns."""
        num_marked_rows = 0
        for index, row in enumerate(self._choices):
            if index not in self._marked_rows:
                if row.any():
                    column_index, = np.where(row)
                    if column_index in self._marked_columns:
                        self._marked_rows.append(index)
                        num_marked_rows += 1
        return num_marked_rows

    def __choice_in_all_marked_columns(self):
        """Return Boolean True if there is a choice in all marked columns. Returns boolean False otherwise."""
        for column_index in self._marked_columns:
            if not self._choices[:, column_index].any():
                return False
        return True

    def __find_marked_column_without_choice(self):
        """Find a marked column that does not have a choice."""
        for column_index in self._marked_columns:
            if not self._choices[:, column_index].any():
                return column_index

        raise TypeError(
            "Could not find a column without a choice. Failed to cover matrix zeros. Algorithm has failed.")

    def __find_row_without_choice(self, choice_column_index):
        """Find a row without a choice in it for the column indexed. If a row does not exist then return None."""
        row_indices, = np.where(self._zero_locations[:, choice_column_index])
        for row_index in row_indices:
            if not self._choices[row_index].any():
                return row_index

        # All rows have choices. Return None.
        return None

    def __find_best_choice_row_and_new_column(self, choice_column_index):
        """
        Find a row index to use for the choice so that the column that needs to be changed is optimal.
        Return a random row and column if unable to find an optimal selection.
        """
        row_indices, = np.where(self._zero_locations[:, choice_column_index])
        for row_index in row_indices:
            column_indices, = np.where(self._choices[row_index])
            column_index = column_indices[0]
            if self.__find_row_without_choice(column_index) is not None:
                return row_index, column_index

        # Cannot find optimal row and column. Return a random row and column.
        from random import shuffle

        shuffle(row_indices)
        column_index, = np.where(self._choices[row_indices[0]])
        return row_indices[0], column_index[0]


def basic_factorial(x):
    """Returns the factorial of the integer x."""
    ans = 1
    while x:
        ans *= x
        x -= 1
    return ans


class Matrix:
    def __init__(self, entries):
        self.entries = entries

    def __mul__(self, other):
        result = [[0 for j in range(len(other.entries[0]))] for i in range(len(self.entries))]
        for i in range(len(self.entries)):
            for j in range(len(other.entries[0])):
                for k in range(len(other.entries)):
                    result[i][j] += self.entries[i][k] * other.entries[k][j]
        return Matrix(result)

    def __mod__(self, mod):
        if mod:
            for i in range(len(self.entries)):
                for j in range(len(self.entries[0])):
                    self.entries[i][j] %= mod
        return self

    def __pow__(self, n, mod=None):
        assert (n > 0)
        if n == 1:
            return self.__mod__(mod)
        half = self.__pow__(n >> 1, mod)
        if n & 1 == 1:  # if odd
            return half.__mul__(half).__mul__(self).__mod__(mod)
        else:  # if even
            return half.__mul__(half).__mod__(mod)

    def __str__(self):
        return str(self.entries)


class LinearHomogeneousRecurrence:
    """
    Solve f(n+1) = c(n) f(n) + c(n-1) f(n-1) + ... + c(n-k) f(n-k) with
    f(0) = a(0), f(1) = a(1), ..., f(k) = a(k).

    Input:
        coefficients = [c(n), c(n-1), ..., c(n-k)]
        initial_values = [a(k), a(k-1), ..., a(0)]
    """

    def __init__(self, coefficients, initial_values):
        assert (len(coefficients) == len(initial_values))
        self.dim = len(coefficients)
        self.companion_matrix = self.__init__companion_matrix(coefficients)
        self.initial_state = self.__init__initial_state(initial_values)

    def __init__companion_matrix(self, coefficients):
        entries = [[0 for j in range(self.dim)] for i in range(self.dim)]
        for i in range(self.dim):
            entries[0][i] = coefficients[i]
        for i in range(1, self.dim):
            entries[i][i - 1] = 1
        return Matrix(entries)

    def __init__initial_state(self, initial_values):
        entries = [[value] for value in initial_values]
        return Matrix(entries)

    def get(self, n, mod=None):
        if n < self.dim:
            value = self.initial_state.entries[self.dim - n - 1][0]
            return value % mod if mod else value
        else:
            return ((pow(self.companion_matrix, n - self.dim + 1, mod) * self.initial_state) % mod).entries[0][0]


class BaseConverter:
    def convert_decimal(self, n, base):
        reversed_rep = []
        d = n
        while d:
            d, r = divmod(d, base)
            reversed_rep.append(r)
        return reversed_rep[::-1]

    def convert_rep(self, rep, base):
        result = 0
        for digit in rep:
            result = result * base + digit
        return result


class BinomialCoefficient:
    def __init__(self, prime):
        self.prime = prime
        self.base_values = self.__init_base_values(prime)
        self.cache_values = {}
        self.base_converter = BaseConverter()

    def __init_base_values(self, prime):
        curr = [1]
        result = [curr]
        for n in range(2, prime + 1):
            next = [1]
            for k in range(1, n - 1):
                next.append(curr[k - 1] + curr[k])
            next.append(1)
            curr = next
            result.append(curr)
        return result

    def get(self, m, n):
        if m not in self.cache_values:
            self.cache_values[m] = {}
        if n not in self.cache_values[m]:
            m_rep = self.base_converter.convert_decimal(m, self.prime)
            n_rep = self.base_converter.convert_decimal(n, self.prime)
            offset = len(m_rep) - len(n_rep)
            result = 1
            for i in range(len(n_rep)):
                m_i = m_rep[offset + i]
                n_i = n_rep[i]
                if m_i < n_i:
                    return 0
                result = (result * self.base_values[m_i][n_i]) % self.prime
            self.cache_values[m][n] = result
        return self.cache_values[m][n]


class EulerNumber:
    def __init__(self, prime):
        self.prime = prime
        self.binomial_coefficient = BinomialCoefficient(prime)
        self.factorial_mod = self.__init_factorial_mod(prime)

        self.values = {0: (1, prime - 1)}

    def __init_factorial_mod(self, prime):
        result = [1]
        for i in range(1, prime):
            result.append((result[-1] * i) % prime)
        return result

    def get(self, n):
        if n not in self.values:
            a = self.__factorial_mod(n)
            b = -1
            for k in range(n):
                c = self.binomial_coefficient.get(n, k)
                a_k, b_k = self.get(k)
                a += c * a_k
                b += c * b_k
                b -= c * self.__factorial_mod(n - k)
            self.values[n] = (a % self.prime, b % self.prime)
        return self.values[n]

    def __factorial_mod(self, n):
        if n >= self.prime:
            return 0
        return self.factorial_mod[n]


class ChineseRemainderTheorem:
    """
    Solve x = a_i (mod n_i) where n_i are coprime.
    """

    def solve(self, a_list, n_list):
        a = a_list[0]
        m = n_list[0]
        for i in range(1, len(n_list)):
            n = n_list[i]
            b = a_list[i]
            q = m * n
            (x, y) = self.__extended_gcd(m, n)
            root = (a + (b - a) * x * m) % q
            a, m = root, q
        return a

    def __extended_gcd(self, a, b):
        (x, y) = (0, 1)
        (last_x, last_y) = (1, 0)
        while b != 0:
            (q, r) = divmod(a, b)
            (a, b) = (b, r)
            (x, last_x) = (last_x - q * x, x)
            (y, last_y) = (last_y - q * y, y)
        return (last_x, last_y)


def sieve(n):
    """Return all primes <= n."""
    np1 = n + 1
    s = list(range(np1))
    s[1] = 0
    sqrtn = int(round(n ** 0.5))
    for i in range(2, sqrtn + 1):
        if s[i]:
            s[i * i: np1: i] = [0] * len(range(i * i, np1, i))
    return filter(None, s)


def timeit(method):
    def timed(*args, **kw):
        ts = time.time()
        result = method(*args, **kw)
        te = time.time()
        print('{} took: {:.3f} seconds'.format(method.__name__, (te - ts)))
        return result
    return timed


def is_pandigital(num):
    """Return true if integer num uses all of the digits from 1 to n exactly once. False otherwise."""
    str_num = str(num)
    if str_num.count('0') > 0:
        return False
    n_digits = len(str_num)
    for i in range(1, n_digits+1):
        if str_num.count(str(i)) != 1:
            return False
    return True


def new_mod(str_a, m):  # todo: test for bugs
    """
    Returns a mod m.
    Works well for m=0,1,2,3,4,5,8,9,10,11
    Args:
        str_a: <str>
        m: <num>
    Returns: a mod m
    """
    int_a = int(str_a)
    if len(str_a) > 2:

        if m == 0 or m == 1:
            return 0

        if int_a == m:
            return 0

        if m == 2:
            last = str_a[-1:]
            return new_mod(last, m)

        if m == 3 or m == 9:
            sum_of_digits = sum([int(d) for d in str_a])
            return new_mod(str(sum_of_digits), m)

        if m == 4:
            last = int(str_a[-1])
            second_last = int(str_a[-2:-1])
            answer = 2 * second_last + last
            return new_mod(str(answer), m)

        if m == 5:
            last = str_a[-1]
            return new_mod(last, m)

        if m == 7:
            last = int(str_a[-1:])
            first = int(str_a[:-1])
            answer = new_mod(str(first - 2 * last), m)
            if answer == 0:
                return 0
            else:
                return int_a % m

        if m == 8:
            last = int(str_a[-1:])
            second_last = int(str_a[-2:-1])
            third_last = int(str_a[-3:-2])
            answer = 4 * third_last + 2 * second_last + last
            return new_mod(str(answer), m)

        if m == 10:
            last = int(str_a[-1:])
            return last

        if m == 11:
            new_a = 0
            for i, digit in enumerate(str_a):
                if not i % 2:
                    new_a += int(digit)
                else:
                    new_a -= int(digit)
            return new_mod(str(new_a), m)

        if m == 13:
            last = int(str_a[-1:])
            first = int(str_a[:-1])
            answer = new_mod(str(first - 9 * last), m)
            if answer == 0:
                return 0
            else:
                return int_a % m

        return int_a % m

    else:

        return int_a % m


def combin(n, r):
    """A fast way to calculate binomial coefficients by Andrew Dalke (contrib)."""
    if 0 <= r <= n:
        ntok = 1
        rtok = 1
        for t in range(1, min(r, n - r) + 1):
            ntok *= n
            rtok *= t
            n -= 1
        return ntok // rtok  # bit-wise operation
    else:
        return 0


def square_free_sieve(limit):
    """Generator that yields all square free numbers less than limit"""
    a = [True] * limit
    # Needed so we don't mark off multiples of 1^2
    yield 1
    a[0] = a[1] = False
    for i, is_square_free in enumerate(a):
        if is_square_free:
            yield i
            i2 = i * i
            for n in range(i2, limit, i2):
                a[n] = False


def square_primes_sieve(limit, primes=None):
    """Returns a list all prime squares less than limit"""
    if primes is None:
        primes = sieve(int(limit))
    return [i**2 for i in primes]


def primes_of_n(n, ls_prime=None):
    """
    Given an integer n, return the prime factorization.

    Args:
        n: <int> integer
        ls_prime: <list> optional parameter to specify a list of possible primes

    Returns: <dict> of prime factors with the keys being the prime number, and the values
        being the multiplicity of that factor.

    """
    factors = {}

    if ls_prime is None:
        i = 2
        p = 2

        def next_prime(j):
            return j
    else:
        i = 0
        p = ls_prime[i]

        def next_prime(j):
            return ls_prime[j]

    while p * p <= n:
        while n % p == 0:
            if p not in factors:
                factors[p] = 0
            factors[p] += 1
            n //= p
        i += 1
        p = next_prime(i)

    if n > 1:
        factors[n] = 1
    return factors


def cumsum(ls):
    """
    Given a list, return the cumulative sum of the list
    Args:
        ls: list of numbers
    Returns: <list>
    """
    return list(accumulate(ls))


def generate_ascending_sub_sequence(options, num):
    """

    Args:
        options: <list> of objects, ordered in ascending order
        num: <int> the size of the sub-sequence to return

    Returns: an generator of sub-sequences of options in ascending order

    e.g.
     options = ['0', '1', '2']
     num = 3

     Returns:
     ('0', '0', '0')
     ('0', '0', '1')
     ('0', '0', '2')
     ('0', '1', '1')
     ('0', '1', '2')
     ('0', '2', '2')
     ('1', '1', '1')
     ('1', '1', '2')
     ('1', '2', '2')
     ('2', '2', '2')
    """
    if num == 1:
        for i in options:
            yield (i, )
    else:
        for idx, j in enumerate(options):
            for k in generate_ascending_sub_sequence(options[idx:], num - 1):
                yield (j, *k)


<<<<<<< HEAD
@lru_cache(maxsize=None, typed=False)
def partition_number(n):
    """
    Compute the partition number of n.
    Using recursive equation found here: http://www.cs.utsa.edu/~wagner/python/fp/part.html
    p(n) = sum_{k=1}^{n} (-1)^{k+1} (p(x) + p(y))
    x = n - k*(3k-1)/2
    y = n - k*(3k+1)/2
    """
    if n < 0:
        return 0
    if n == 0:
        return 1
    sign = 1
    summation = 0
    for k in range(1, n+1):
        x = n - int(k*(3*k-1)/2)
        y = n - int(k*(3*k+1)/2)
        summation += sign*(partition_number(x) + partition_number(y))
        sign *= -1
    return summation
=======
def euler_totient_function(n):
    dc_factors = primes_of_n(n)
    iter_primes = ((1-1/p) for p in dc_factors.keys())
    output = n
    for p in iter_primes:
        output *= p
    return int(output)
>>>>>>> 5bc43a34
<|MERGE_RESOLUTION|>--- conflicted
+++ resolved
@@ -847,7 +847,6 @@
                 yield (j, *k)
 
 
-<<<<<<< HEAD
 @lru_cache(maxsize=None, typed=False)
 def partition_number(n):
     """
@@ -869,7 +868,8 @@
         summation += sign*(partition_number(x) + partition_number(y))
         sign *= -1
     return summation
-=======
+
+
 def euler_totient_function(n):
     dc_factors = primes_of_n(n)
     iter_primes = ((1-1/p) for p in dc_factors.keys())
@@ -877,4 +877,3 @@
     for p in iter_primes:
         output *= p
     return int(output)
->>>>>>> 5bc43a34
