"""
PROBLEM

Let f(N) be the number of points with integer coordinates that are on a circle passing
through (0,0), (N,0),(0,N), and (N,N).

It can be shown that f(10000) = 36.

What is the sum of all positive integers N ≤ 10^11 such that f(N) = 420 ?

ANSWER:

Solve time ~  seconds
"""

from util.utils import timeit, sieve
import unittest


# Examining f(N)
# Define G(N) = number of lattice points on circle with radius sqrt(N)
# We will show that G(N) is equal to f(N).

# G(N) is equal to the length of the set such that {a^2 + b^2 = N^2 for a,b integers}
# allowing ourselves to go into Gaussian integers we can write this as
# G(N) = length of {(a+i*b)*(a-i*b) = N^2 for a,b integers}
# idea: we need to count how many ways we can factor N^2 using Gaussian integers
# point: just like in normal integers prime factorization is unique up to a multiple of -1, in Gaussian integers
# prime factorization is unique up to a multiple of i, -i, 1, -1. Hence we will multiply our result by 4.

# important point, all primes which are 1 mod 4 factor exactly into 2 Gaussian primes, all primes which are 3 mod 4
# do not factor into Gaussian primes. Note that 2 does factor into (1+i) and (1-i) but those are not unique up to a
# multiple of i, so they won't really matter for the counting of G(N). This is why G(N) = f(N) (for even N) since
# f(N) = length of the set such that {a^2 + b^2 = 2*N^2 for a,b integers}. The reason it is 2*N^2 is due to the
# inscribed angle in a half circle is always 90 degrees.

# We can use this to quickly count f(N).
# After we factor N, we first ignore all of the primes which are 3 mod 4 (and 2). The remainder are primes which are a
# multiplication of 2 Gaussian primes. After we square the number we double the exponents on these prime factors.
# Remember we are looking for two conjugate Gaussian integers which multiply to give us 2*N^2. It is equivalent to
# finding the number of factors of N^2.

# Example: N = 10,000 = 2^4 * 5^4.
# 2*N^2 = 2^9 * 5^8
# only looking at the primes 1 mod 4, we have 5^8.
# there are (1+8) choices of factors, and we multiply by 4 for the 4 possible rotations (1,-1,i,-i)
# hence f(10,000) = 9*4 = 36

# therefore N such that f(N) = 420 implies that
# 1) 2* N^2 must have exactly 3 primes of 1 mod 4, with exponents 2,4,6. (420/4 = 105 = 3*5*7)
# This implies that N must exactly 3 primes of 1 mod 4, with exponents 1,2,3.
# Note if only 2 prime factors made up the 105 multiples then N would be bigger than 10^11, since
# 5**10 * 13**10 = 1346274334462890625

# Since there is an infinite amount of ways to construct this, we must use the 2nd condition in the problem
# 2) N ≤ 10^11

# Note the first few primes with 1 mod 4 are 5, 13, 17, 29, 37, 41, 53, ...
# therefore the smallest possible N would be 5^3 * 13^2 * 17^1 = 359125

# For each combination we need to also count multiples of every other prime number that keep N below 10^11.

# The largest prime that can be cubed is 521, since 5^2 * 13^1 * 677^3 = 100843838225
# The largest prime that can be squared is 5521, since 5^3 * 13^1 * 7853^2 = 100213114625
# The largest prime that can be raised to the 1st power is 2366809, since 5^3 * 13^2 * 4733753^1 = 100000532125.

MAX = 38000000


class Problem233:
    def __init__(self):
        pass

    @staticmethod
    def calculate_options(chosen_n, sub_options, sofar):
        if not len(sub_options):
<<<<<<< HEAD
            return sofar
        # head = sub_options[0] ** 2
=======
            return
        # N^2 is getting factored into squares, not N -> we only need `head`, not `head^2`
>>>>>>> 6008beb9
        head = sub_options[0]
        new_chosen_n = head * chosen_n
        if (new_chosen_n <= MAX):
            sofar.add(new_chosen_n)
            # grow the chosen n using head more times if desired
            Problem233.calculate_options(new_chosen_n, sub_options, sofar)
        # grow the chosen n without using head at all, and only using other factors
        Problem233.calculate_options(chosen_n, sub_options[1:], sofar)

    @staticmethod
<<<<<<< HEAD
    def get_variants(p1, p2, p3, others, options):
        n_max = 1e11
        # chosen_n = 2 * (p1 ** 1) * (p2 ** 2) * (p3 ** 3)
        chosen_n = (p1 ** 1) * (p2 ** 2) * (p3 ** 3)
        # max multiplicative limit
        limit = n_max / chosen_n
        sub_others = [x for x in others if x <= limit]

        # fac_2 = 0
        fac_2 = 1
        while True:
            cn = (2 ** fac_2) * chosen_n
            if cn > n_max:
=======
    def calc(pow, good_primes, prev=1):
        for a in good_primes:
            if (a ** pow) * prev > MAX:
>>>>>>> 6008beb9
                break
            yield a

    @staticmethod
    def calc3(opt, good_primes, bad_primes, sofar):
        for a in good_primes:
            if (a ** opt[0]) > MAX:
                break
            for b in good_primes:
                if (a ** opt[0] * b ** opt[1]) > MAX:
                    break
                if (a != b):
                    for c in good_primes:
                        if (b != c and a != c):
                            if (a ** opt[0] * b ** opt[1] * c * opt[2]) > MAX:
                                break

                            chosen_n = Problem233.compute((a, b, c), opt)
                            if chosen_n <= MAX:
                                sofar.add(chosen_n)
                                Problem233.calculate_options(
                                    chosen_n, bad_primes, sofar)

<<<<<<< HEAD
                for p1 in p1s:
                    # if (2 * p3 ** 3 * p2 ** 2 * p1 ** 1) > 1e11:
                    if (p3 ** 3 * p2 ** 2 * p1 ** 1) > 1e11:
                        break
                    if (p1 == p2):
                        continue
                    if (p1 == p3):
                        continue
=======
    @staticmethod
    def calc2(opt, good_primes, bad_primes, sofar):
        for a in good_primes:
            if (a ** opt[0]) > MAX:
                break
            for b in good_primes:
                if (a ** opt[0] * b ** opt[1]) > MAX:
                    break
                if (a != b):
                    chosen_n = Problem233.compute((a, b), opt)
                    if chosen_n <= MAX:
                        sofar.add(chosen_n)
                        Problem233.calculate_options(
                            chosen_n, bad_primes, sofar)
>>>>>>> 6008beb9

    @staticmethod
    def compute(vals, pows):
        base = 1
        for (b, e) in zip(vals, pows):
            base *= b ** e
        return base

    @timeit
    def solve(self):
<<<<<<< HEAD
        max_p1 = 4733753
        max_p2 = 7853
        max_p3 = 677

        available_primes = sieve(max_p1)
        modded_primes = [x for x in available_primes if Problem233.is_1mod4(x)]

        p1s = [x for x in modded_primes if x < max_p1]
        p2s = [x for x in modded_primes if x < max_p2]
        p3s = [x for x in modded_primes if x < max_p3]
        # for multiplying by even powers of primes
        others = [x for x in sieve(400) if Problem233.is_3mod4(x)]
        # others = [x for x in sieve(int(1e11 / 359125)) if Problem233.is_3mod4(x)]
        # int(1e11 / 359125) = 278454
        # example: 5^3 * 13^2 * 17^1 * 278387 = 99975731375 <= 1e11

        return self.compute_numbers(p1s, p2s, p3s, others)
=======
        opts = [(3, 2, 1), (7, 3), (10, 2), (52,), (17, 1)]
        mins = (5, 13, 17)
        true_opts = [x for x in opts if Problem233.compute(mins, x) <= MAX]
        print(true_opts)

        min_option = min([Problem233.compute(mins, x) for x in true_opts])
        max_option = int(MAX / min_option) + 1
        # super_max = int(MAX ** 0.5) + 1
        # trying to figure out the largest max that we could have
        super_max = int(MAX/5/5/5/13/13)

        available_primes = list(sieve(super_max))
        good_primes = [x for x in available_primes if Problem233.is_1mod4(x)]
        bad_primes = [
            x for x in available_primes if x <= max_option and not Problem233.is_1mod4(x)]

        sofar = set()
        for opt in true_opts:
            if len(opt) == 2:
                Problem233.calc2(opt, good_primes, bad_primes, sofar)
            if len(opt) == 3:
                Problem233.calc3(opt, good_primes, bad_primes, sofar)
        return sum(sofar)
>>>>>>> 6008beb9

    @staticmethod
    def is_1mod4(prime):
        return prime % 4 == 1


class Solution233(unittest.TestCase):
    def setUp(self):
        self.problem = Problem233()

    def test_solution(self):
        self.assertEqual(30875234922, self.problem.solve())


if __name__ == '__main__':
    unittest.main()<|MERGE_RESOLUTION|>--- conflicted
+++ resolved
@@ -74,13 +74,8 @@
     @staticmethod
     def calculate_options(chosen_n, sub_options, sofar):
         if not len(sub_options):
-<<<<<<< HEAD
-            return sofar
-        # head = sub_options[0] ** 2
-=======
             return
         # N^2 is getting factored into squares, not N -> we only need `head`, not `head^2`
->>>>>>> 6008beb9
         head = sub_options[0]
         new_chosen_n = head * chosen_n
         if (new_chosen_n <= MAX):
@@ -91,25 +86,9 @@
         Problem233.calculate_options(chosen_n, sub_options[1:], sofar)
 
     @staticmethod
-<<<<<<< HEAD
-    def get_variants(p1, p2, p3, others, options):
-        n_max = 1e11
-        # chosen_n = 2 * (p1 ** 1) * (p2 ** 2) * (p3 ** 3)
-        chosen_n = (p1 ** 1) * (p2 ** 2) * (p3 ** 3)
-        # max multiplicative limit
-        limit = n_max / chosen_n
-        sub_others = [x for x in others if x <= limit]
-
-        # fac_2 = 0
-        fac_2 = 1
-        while True:
-            cn = (2 ** fac_2) * chosen_n
-            if cn > n_max:
-=======
     def calc(pow, good_primes, prev=1):
         for a in good_primes:
             if (a ** pow) * prev > MAX:
->>>>>>> 6008beb9
                 break
             yield a
 
@@ -133,16 +112,6 @@
                                 Problem233.calculate_options(
                                     chosen_n, bad_primes, sofar)
 
-<<<<<<< HEAD
-                for p1 in p1s:
-                    # if (2 * p3 ** 3 * p2 ** 2 * p1 ** 1) > 1e11:
-                    if (p3 ** 3 * p2 ** 2 * p1 ** 1) > 1e11:
-                        break
-                    if (p1 == p2):
-                        continue
-                    if (p1 == p3):
-                        continue
-=======
     @staticmethod
     def calc2(opt, good_primes, bad_primes, sofar):
         for a in good_primes:
@@ -157,7 +126,6 @@
                         sofar.add(chosen_n)
                         Problem233.calculate_options(
                             chosen_n, bad_primes, sofar)
->>>>>>> 6008beb9
 
     @staticmethod
     def compute(vals, pows):
@@ -168,25 +136,9 @@
 
     @timeit
     def solve(self):
-<<<<<<< HEAD
         max_p1 = 4733753
         max_p2 = 7853
         max_p3 = 677
-
-        available_primes = sieve(max_p1)
-        modded_primes = [x for x in available_primes if Problem233.is_1mod4(x)]
-
-        p1s = [x for x in modded_primes if x < max_p1]
-        p2s = [x for x in modded_primes if x < max_p2]
-        p3s = [x for x in modded_primes if x < max_p3]
-        # for multiplying by even powers of primes
-        others = [x for x in sieve(400) if Problem233.is_3mod4(x)]
-        # others = [x for x in sieve(int(1e11 / 359125)) if Problem233.is_3mod4(x)]
-        # int(1e11 / 359125) = 278454
-        # example: 5^3 * 13^2 * 17^1 * 278387 = 99975731375 <= 1e11
-
-        return self.compute_numbers(p1s, p2s, p3s, others)
-=======
         opts = [(3, 2, 1), (7, 3), (10, 2), (52,), (17, 1)]
         mins = (5, 13, 17)
         true_opts = [x for x in opts if Problem233.compute(mins, x) <= MAX]
@@ -202,6 +154,8 @@
         good_primes = [x for x in available_primes if Problem233.is_1mod4(x)]
         bad_primes = [
             x for x in available_primes if x <= max_option and not Problem233.is_1mod4(x)]
+        # int(1e11 / 359125) = 278454
+        # example: 5^3 * 13^2 * 17^1 * 278387 = 99975731375 <= 1e11
 
         sofar = set()
         for opt in true_opts:
@@ -210,7 +164,6 @@
             if len(opt) == 3:
                 Problem233.calc3(opt, good_primes, bad_primes, sofar)
         return sum(sofar)
->>>>>>> 6008beb9
 
     @staticmethod
     def is_1mod4(prime):
